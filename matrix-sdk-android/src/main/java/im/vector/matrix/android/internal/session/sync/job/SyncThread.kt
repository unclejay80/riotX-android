--- conflicted
+++ resolved
@@ -21,6 +21,7 @@
 import com.squareup.moshi.JsonEncodingException
 import im.vector.matrix.android.api.failure.Failure
 import im.vector.matrix.android.api.failure.MatrixError
+import im.vector.matrix.android.api.failure.isTokenError
 import im.vector.matrix.android.api.session.sync.SyncState
 import im.vector.matrix.android.internal.network.NetworkConnectivityChecker
 import im.vector.matrix.android.internal.session.sync.SyncTask
@@ -75,13 +76,8 @@
 
     fun kill() = synchronized(lock) {
         Timber.v("Kill sync...")
-<<<<<<< HEAD
-        updateStateTo(SyncState.KILLING)
+        updateStateTo(SyncState.Killing)
         syncScope.coroutineContext.cancelChildren()
-=======
-        updateStateTo(SyncState.Killing)
-        cancelableTask?.cancel()
->>>>>>> 4a11d028
         lock.notify()
     }
 
@@ -101,12 +97,7 @@
         isStarted = true
         networkConnectivityChecker.register(this)
         backgroundDetectionObserver.register(this)
-<<<<<<< HEAD
-        while (state != SyncState.KILLING) {
-=======
-
         while (state != SyncState.Killing) {
->>>>>>> 4a11d028
             Timber.v("Entering loop, state: $state")
             if (!networkConnectivityChecker.hasInternetAccess()) {
                 Timber.v("No network. Waiting...")
@@ -128,65 +119,14 @@
                     updateStateTo(SyncState.Running(afterPause = true))
                 }
                 // No timeout after a pause
-<<<<<<< HEAD
-                val timeout = state.let { if (it is SyncState.RUNNING && it.afterPause) 0 else DEFAULT_LONG_POOL_TIMEOUT }
-=======
                 val timeout = state.let { if (it is SyncState.Running && it.afterPause) 0 else DEFAULT_LONG_POOL_TIMEOUT }
-
->>>>>>> 4a11d028
                 Timber.v("Execute sync request with timeout $timeout")
                 val params = SyncTask.Params(timeout)
-<<<<<<< HEAD
                 val sync = syncScope.launch {
                     doSync(params)
                 }
                 runBlocking {
                     sync.join()
-=======
-
-                cancelableTask = syncTask.configureWith(params) {
-                    this.callbackThread = TaskThread.SYNC
-                    this.executionThread = TaskThread.SYNC
-                    this.callback = object : MatrixCallback<Unit> {
-                        override fun onSuccess(data: Unit) {
-                            Timber.v("onSuccess")
-                            latch.countDown()
-                        }
-
-                        override fun onFailure(failure: Throwable) {
-                            if (failure is Failure.NetworkConnection && failure.cause is SocketTimeoutException) {
-                                // Timeout are not critical
-                                Timber.v("Timeout")
-                            } else if (failure is Failure.Cancelled) {
-                                Timber.v("Cancelled")
-                            } else if (failure is Failure.ServerError
-                                    && (failure.error.code == MatrixError.M_UNKNOWN_TOKEN || failure.error.code == MatrixError.M_MISSING_TOKEN)) {
-                                // No token or invalid token
-                                Timber.w(failure)
-                                isTokenValid = false
-                                isStarted = false
-                            } else {
-                                Timber.e(failure)
-
-                                if (failure !is Failure.NetworkConnection || failure.cause is JsonEncodingException) {
-                                    // Wait 10s before retrying
-                                    Timber.v("Wait 10s")
-                                    sleep(RETRY_WAIT_TIME_MS)
-                                }
-                            }
-
-                            latch.countDown()
-                        }
-                    }
-                }
-                        .executeBy(taskExecutor)
-
-                latch.await()
-                state.let {
-                    if (it is SyncState.Running && it.afterPause) {
-                        updateStateTo(SyncState.Running(afterPause = false))
-                    }
->>>>>>> 4a11d028
                 }
                 Timber.v("...Continue")
             }
@@ -206,11 +146,11 @@
                 Timber.v("Timeout")
             } else if (failure is Failure.Cancelled) {
                 Timber.v("Cancelled")
-            } else if (failure is Failure.ServerError
-                    && (failure.error.code == MatrixError.UNKNOWN_TOKEN || failure.error.code == MatrixError.MISSING_TOKEN)) {
+            } else if (failure.isTokenError()) {
                 // No token or invalid token, stop the thread
                 Timber.w(failure)
-                updateStateTo(SyncState.KILLING)
+                isStarted = false
+                isTokenValid = false
             } else {
                 Timber.e(failure)
                 if (failure !is Failure.NetworkConnection || failure.cause is JsonEncodingException) {
@@ -221,8 +161,8 @@
             }
         } finally {
             state.let {
-                if (it is SyncState.RUNNING && it.afterPause) {
-                    updateStateTo(SyncState.RUNNING(afterPause = false))
+                if (it is SyncState.Running && it.afterPause) {
+                    updateStateTo(SyncState.Running(afterPause = false))
                 }
             }
         }
