--- conflicted
+++ resolved
@@ -28,16 +28,7 @@
      */
     fun updateTopic(topic: String, callback: MatrixCallback<Unit>)
 
-<<<<<<< HEAD
-    /**
-     * Enable encryption of the room
-     */
-    fun enableEncryption(algorithm: String, callback: MatrixCallback<Unit>)
-
     fun getStateEvent(eventType: String, stateKey: String): Event?
-=======
-    fun getStateEvent(eventType: String): Event?
->>>>>>> 062c4559
 
     fun getStateEventLive(eventType: String, stateKey: String): LiveData<Optional<Event>>
 }